--- conflicted
+++ resolved
@@ -4,12 +4,7 @@
 
 import chainer
 
-<<<<<<< HEAD
-from chainercv.links.model.ssd import decode_with_default_bbox
-from chainercv.links.model.ssd import generate_default_bbox
-=======
 from chainercv.links.model.ssd import MultiboxEncoder
->>>>>>> 21359f26
 from chainercv import transforms
 
 
@@ -32,11 +27,7 @@
             feature extraction.
             * :obj:`grids`: An iterable of integer. Each integer indicates \
             the size of feature map. This value is used by
-<<<<<<< HEAD
-            :func:`~chainercv.links.model.ssd.generate_default_bbox`.
-=======
             :class:`~chainercv.links.model.ssd.DefaultBboxencoder`.
->>>>>>> 21359f26
             * :meth:`__call_`: A method which computes feature maps. \
             It must take a batched images and return batched feature maps.
         multibox: A link which computes :obj:`mb_locs` and :obj:`mb_confs`
@@ -50,27 +41,13 @@
             * :obj:`aspect_ratios`: An iterable of tuple of integer. \
             Each tuple indicates the aspect ratios of default bounding boxes \
             at each feature maps. This value is used by
-<<<<<<< HEAD
-            :func:`~chainercv.links.model.ssd.generate_default_bbox`.
-=======
-            :class:`~chainercv.links.model.ssd.MultiboxEncoder`.
->>>>>>> 21359f26
+            :class:`~chainercv.links.model.ssd.MultiboxEncoder`.
             * :meth:`__call__`: A method which computes \
             :obj:`mb_locs` and :obj:`mb_confs`. \
             It must take a batched feature maps and \
             return :obj:`mb_locs` and :obj:`mb_confs`.
         steps (iterable of float): The step size for each feature map.
             This value is used by
-<<<<<<< HEAD
-            :func:`~chainercv.links.model.ssd.generate_default_bbox`.
-        sizes (iterable of float): The base size of default bounding boxes
-            for each feature map. This value is used by
-            :func:`~chainercv.links.model.ssd.generate_default_bbox`.
-        variance (tuple of floats): Two coefficients for decoding
-            the locations of bounding boxe. The first value is used to
-            decode coordinates of the centers. The second value is used to
-            decode the sizes of bounding boxes.
-=======
             :class:`~chainercv.links.model.ssd.MultiboxEncoder`.
         sizes (iterable of float): The base size of default bounding boxes
             for each feature map. This value is used by
@@ -79,7 +56,6 @@
             the locations of bounding boxe.
             This value is used by
             :class:`~chainercv.links.model.ssd.MultiboxEncoder`.
->>>>>>> 21359f26
             The default value is :obj:`(0.1, 0.2)`.
 
     Parameters:
@@ -104,13 +80,8 @@
 
         super(SSD, self).__init__(extractor=extractor, multibox=multibox)
 
-<<<<<<< HEAD
-        self.default_bbox = generate_default_bbox(
-            extractor.grids, multibox.aspect_ratios, steps, sizes)
-=======
         self.encoder = MultiboxEncoder(
             extractor.grids, multibox.aspect_ratios, steps, sizes, variance)
->>>>>>> 21359f26
 
     @property
     def insize(self):
@@ -122,33 +93,18 @@
 
     def to_cpu(self):
         super(SSD, self).to_cpu()
-<<<<<<< HEAD
-        self.default_bbox = chainer.cuda.to_cpu(self.default_bbox)
-
-    def to_gpu(self, device=None):
-        super(SSD, self).to_gpu(device)
-        self.default_bbox = chainer.cuda.to_gpu(
-            self.default_bbox, device=device)
-=======
         self.encoder.to_cpu()
 
     def to_gpu(self, device=None):
         super(SSD, self).to_gpu(device)
         self.encoder.to_gpu(device=device)
->>>>>>> 21359f26
 
     def __call__(self, x):
         """Compute localization and classification from a batch of images.
 
-<<<<<<< HEAD
-        This method computes two variables, :obj:`locs` and :obj:`confs`.
-        :meth:`_decode` converts these variables to bounding box coordinates
-        and confidence scores.
-=======
         This method computes two variables, :obj:`mb_locs` and :obj:`mb_confs`.
         :func:`self.encoder.decode` converts these variables to bounding box
         coordinates and confidence scores.
->>>>>>> 21359f26
         These variables are also used in training SSD.
 
         Args:
@@ -157,15 +113,6 @@
 
         Returns:
             tuple of chainer.Variable:
-<<<<<<< HEAD
-            This method returns two variables, :obj:`locs` and :obj:`confs`.
-
-            * **locs**: A variable of float arrays of shape \
-                :math:`(B, K, 4)`, \
-                where :math:`B` is the number of samples in the batch and \
-                :math:`K` is the number of default bounding boxes.
-            * **confs**: A variable of float arrays of shape \
-=======
             This method returns two variables, :obj:`mb_locs` and
             :obj:`mb_confs`.
 
@@ -174,7 +121,6 @@
                 where :math:`B` is the number of samples in the batch and \
                 :math:`K` is the number of default bounding boxes.
             * **mb_confs**: A variable of float arrays of shape \
->>>>>>> 21359f26
                 :math:`(B, K, n\_fg\_class + 1)`.
         """
 
@@ -251,27 +197,15 @@
             sizes.append((W, H))
 
         x = chainer.Variable(self.xp.stack(x), volatile=chainer.flag.ON)
-<<<<<<< HEAD
-        locs, confs = self(x)
-        locs, confs = locs.data, confs.data
-=======
         mb_locs, mb_confs = self(x)
         mb_locs, mb_confs = mb_locs.data, mb_confs.data
->>>>>>> 21359f26
 
         bboxes = list()
         labels = list()
         scores = list()
-<<<<<<< HEAD
-        for loc, conf, size in zip(locs, confs, sizes):
-            bbox, label, score = decode_with_default_bbox(
-                loc, conf, self.default_bbox,
-                self.variance, self.nms_thresh, self.score_thresh)
-=======
         for mb_loc, mb_conf, size in zip(mb_locs, mb_confs, sizes):
             bbox, label, score = self.encoder.decode(
                 mb_loc, mb_conf, self.nms_thresh, self.score_thresh)
->>>>>>> 21359f26
             bbox = transforms.resize_bbox(bbox, (1, 1), size)
             bboxes.append(chainer.cuda.to_cpu(bbox))
             labels.append(chainer.cuda.to_cpu(label))
