--- conflicted
+++ resolved
@@ -1,10 +1,6 @@
 from __future__ import division
 
-<<<<<<< HEAD
 import numpy as np
-import os
-=======
->>>>>>> aad4f559
 import warnings
 
 import chainer
