from __future__ import division

import numpy as np

import chainer
from chainer.functions import dropout
from chainer.functions import max_pooling_2d
from chainer.functions import relu
from chainer.functions import softmax
from chainer.initializers import constant
from chainer.initializers import normal

from chainer.links import Linear

from chainercv.utils import download_model

from chainercv.links.connection.conv_2d_activ import Conv2DActiv
from chainercv.links.model.pickable_sequential_chain import \
    PickableSequentialChain


# RGB order
_imagenet_mean = np.array(
    [123.68, 116.779, 103.939], dtype=np.float32)[:, np.newaxis, np.newaxis]


class VGG16(PickableSequentialChain):

    """VGG-16 Network.

<<<<<<< HEAD
    This is a feature extraction model.
    The network can choose output layers from set of all
    intermediate layers.
    The value of :obj:`VGG16.pick` selects the layers that are going
    to be picked by :meth:`__call__`.
    :obj:`self.layer_names` is the list of the names of layers
=======
    This is a feature extraction link.
    The network can choose output layers from set of all
    intermediate layers.
    The attribute :obj:`pick` is the names of the layers that are going
    to be picked by :meth:`__call__`.
    The attribute :obj:`layer_names` is the names of all layers
>>>>>>> ea80eee0
    that can be picked.

    Examples:

        >>> model = VGG16()
        # By default, __call__ returns a probability score (after Softmax).
        >>> prob = model(imgs)
<<<<<<< HEAD

        >>> model.pick = 'conv5_3'
        # This is layer conv5_3 (after ReLU).
        >>> conv5_3 = model(imgs)

=======
        >>> model.pick = 'conv5_3'
        # This is layer conv5_3 (after ReLU).
        >>> conv5_3 = model(imgs)
>>>>>>> ea80eee0
        >>> model.pick = ['conv5_3', 'fc6']
        >>> # These are layers conv5_3 (after ReLU) and fc6 (before ReLU).
        >>> conv5_3, fc6 = model(imgs)

    .. seealso::
        :class:`chainercv.links.model.PickableSequentialChain`

    When :obj:`pretrained_model` is the path of a pre-trained chainer model
    serialized as a :obj:`.npz` file in the constructor, this chain model
    automatically initializes all the parameters with it.
    When a string in the prespecified set is provided, a pretrained model is
    loaded from weights distributed on the Internet.
    The list of pretrained models supported are as follows:

    * :obj:`imagenet`: Loads weights trained with ImageNet and distributed \
        at `Model Zoo \
        <https://github.com/BVLC/caffe/wiki/Model-Zoo>`_.

    Args:
        n_class (int): The number of classes. If :obj:`None`,
            the default values are used.
            If a supported pretrained model is used,
            the number of classes used to train the pretrained model
            is used. Otherwise, the number of classes in ILSVRC 2012 dataset
            is used.
        pretrained_model (str): The destination of the pre-trained
            chainer model serialized as a :obj:`.npz` file.
            If this is one of the strings described
            above, it automatically loads weights stored under a directory
            :obj:`$CHAINER_DATASET_ROOT/pfnet/chainercv/models/`,
            where :obj:`$CHAINER_DATASET_ROOT` is set as
            :obj:`$HOME/.chainer/dataset` unless you specify another value
            by modifying the environment variable.
        mean (numpy.ndarray): A mean value. If :obj:`None`,
            the default values are used.
            If a supported pretrained model is used,
            the mean value used to train the pretrained model is used.
            Otherwise, the mean value calculated from ILSVRC 2012 dataset
            is used.
        initialW (callable): Initializer for the weights.
        initial_bias (callable): Initializer for the biases.

    """

    _models = {
        'imagenet': {
            'n_class': 1000,
            'url': 'https://github.com/yuyu2172/share-weights/releases/'
            'download/0.0.4/vgg16_imagenet_convert_2017_07_18.npz',
            'mean': _imagenet_mean
        }
    }

    def __init__(self,
                 n_class=None, pretrained_model=None, mean=None,
                 initialW=None, initial_bias=None):
        if n_class is None:
            if pretrained_model in self._models:
                n_class = self._models[pretrained_model]['n_class']
            else:
                n_class = 1000

        if mean is None:
            if pretrained_model in self._models:
                mean = self._models[pretrained_model]['mean']
            else:
                mean = _imagenet_mean
        self.mean = mean

        if initialW is None:
            # Employ default initializers used in the original paper.
            initialW = normal.Normal(0.01)
        if pretrained_model:
            # As a sampling process is time-consuming,
            # we employ a zero initializer for faster computation.
            initialW = constant.Zero()
        kwargs = {'initialW': initialW, 'initial_bias': initial_bias}

        super(VGG16, self).__init__()
        with self.init_scope():
            self.conv1_1 = Conv2DActiv(None, 64, 3, 1, 1, **kwargs)
            self.conv1_2 = Conv2DActiv(None, 64, 3, 1, 1, **kwargs)
            self.pool1 = _max_pooling_2d
            self.conv2_1 = Conv2DActiv(None, 128, 3, 1, 1, **kwargs)
            self.conv2_2 = Conv2DActiv(None, 128, 3, 1, 1, **kwargs)
            self.pool2 = _max_pooling_2d
            self.conv3_1 = Conv2DActiv(None, 256, 3, 1, 1, **kwargs)
            self.conv3_2 = Conv2DActiv(None, 256, 3, 1, 1, **kwargs)
            self.conv3_3 = Conv2DActiv(None, 256, 3, 1, 1, **kwargs)
            self.pool3 = _max_pooling_2d
            self.conv4_1 = Conv2DActiv(None, 512, 3, 1, 1, **kwargs)
            self.conv4_2 = Conv2DActiv(None, 512, 3, 1, 1, **kwargs)
            self.conv4_3 = Conv2DActiv(None, 512, 3, 1, 1, **kwargs)
            self.pool4 = _max_pooling_2d
            self.conv5_1 = Conv2DActiv(None, 512, 3, 1, 1, **kwargs)
            self.conv5_2 = Conv2DActiv(None, 512, 3, 1, 1, **kwargs)
            self.conv5_3 = Conv2DActiv(None, 512, 3, 1, 1, **kwargs)
            self.pool5 = _max_pooling_2d
            self.fc6 = Linear(None, 4096, **kwargs)
            self.fc6_relu = relu
            self.fc6_dropout = dropout
            self.fc7 = Linear(None, 4096, **kwargs)
            self.fc7_relu = relu
            self.fc7_dropout = dropout
            self.fc8 = Linear(None, n_class, **kwargs)
            self.prob = softmax

        if pretrained_model in self._models:
            path = download_model(self._models[pretrained_model]['url'])
            chainer.serializers.load_npz(path, self)
        elif pretrained_model:
            chainer.serializers.load_npz(pretrained_model, self)


def _max_pooling_2d(x):
    return max_pooling_2d(x, ksize=2)<|MERGE_RESOLUTION|>--- conflicted
+++ resolved
@@ -28,21 +28,12 @@
 
     """VGG-16 Network.
 
-<<<<<<< HEAD
-    This is a feature extraction model.
-    The network can choose output layers from set of all
-    intermediate layers.
-    The value of :obj:`VGG16.pick` selects the layers that are going
-    to be picked by :meth:`__call__`.
-    :obj:`self.layer_names` is the list of the names of layers
-=======
     This is a feature extraction link.
     The network can choose output layers from set of all
     intermediate layers.
     The attribute :obj:`pick` is the names of the layers that are going
     to be picked by :meth:`__call__`.
     The attribute :obj:`layer_names` is the names of all layers
->>>>>>> ea80eee0
     that can be picked.
 
     Examples:
@@ -50,17 +41,9 @@
         >>> model = VGG16()
         # By default, __call__ returns a probability score (after Softmax).
         >>> prob = model(imgs)
-<<<<<<< HEAD
-
         >>> model.pick = 'conv5_3'
         # This is layer conv5_3 (after ReLU).
         >>> conv5_3 = model(imgs)
-
-=======
-        >>> model.pick = 'conv5_3'
-        # This is layer conv5_3 (after ReLU).
-        >>> conv5_3 = model(imgs)
->>>>>>> ea80eee0
         >>> model.pick = ['conv5_3', 'fc6']
         >>> # These are layers conv5_3 (after ReLU) and fc6 (before ReLU).
         >>> conv5_3, fc6 = model(imgs)
