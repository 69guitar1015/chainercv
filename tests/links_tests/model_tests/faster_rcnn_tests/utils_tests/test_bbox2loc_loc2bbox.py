import unittest

import numpy as np

from chainer import cuda
from chainer import testing
from chainer.testing import attr

from chainercv.links.model.faster_rcnn import bbox2loc
from chainercv.links.model.faster_rcnn import loc2bbox
<<<<<<< HEAD


def _generate_bbox(n, img_size, min_length, max_length):
    H, W = img_size
    x_min = np.random.uniform(0, W - max_length, size=(n,))
    y_min = np.random.uniform(0, H - max_length, size=(n,))
    x_max = x_min + np.random.uniform(min_length, max_length, size=(n,))
    y_max = y_min + np.random.uniform(min_length, max_length, size=(n,))
    bbox = np.stack((x_min, y_min, x_max, y_max), axis=1).astype(np.float32)
    return bbox
=======
from chainercv.utils import generate_random_bbox
>>>>>>> 02f6d337


class TestLocBboxConversions(unittest.TestCase):

    def setUp(self):
        self.src_bbox = np.array([[0, 0, 49, 29]], dtype=np.float32)
        self.dst_bbox = np.array([[0, 0, 49, 29]], dtype=np.float32)
        self.loc = np.array([[0, 0, 0, 0]], dtype=np.float32)

    def check_bbox2loc(self, src_bbox, dst_bbox, loc):
        pred_loc = bbox2loc(src_bbox, dst_bbox)

        self.assertIsInstance(pred_loc, type(loc))
        np.testing.assert_equal(cuda.to_cpu(pred_loc),
                                cuda.to_cpu(loc))

    def test_bbox2loc_cpu(self):
        self.check_bbox2loc(
            self.src_bbox, self.dst_bbox, self.loc)

    @attr.gpu
    def test_bbox2loc_gpu(self):
        self.check_bbox2loc(
            cuda.to_gpu(self.src_bbox),
            cuda.to_gpu(self.dst_bbox),
            cuda.to_gpu(self.loc))

    def check_loc2bbox(self, raw_bbox, bbox, expected):
        pred_raw_bbox = loc2bbox(raw_bbox, bbox)

        self.assertIsInstance(pred_raw_bbox, type(expected))
        np.testing.assert_equal(
            cuda.to_cpu(pred_raw_bbox), cuda.to_cpu(expected))

    def test_loc2bbox_cpu(self):
        self.check_loc2bbox(
            self.src_bbox,
            self.loc,
            self.dst_bbox)

    @attr.gpu
    def test_loc2bbox_gpu(self):
        self.check_loc2bbox(
            cuda.to_gpu(self.src_bbox),
            cuda.to_gpu(self.loc),
            cuda.to_gpu(self.dst_bbox))


class TestDeltaEncodeDecodeConsistency(unittest.TestCase):

    def setUp(self):
<<<<<<< HEAD
        self.src_bbox = _generate_bbox(8, (32, 64), 4, 16)
=======
        self.src_bbox = generate_random_bbox(8, (32, 64), 4, 16)
>>>>>>> 02f6d337
        self.dst_bbox = self.src_bbox + 1

    def check_bbox_loc_conversions_consistency(
            self, src_bbox, dst_bbox):
        bbox = bbox2loc(src_bbox, dst_bbox)
        out_raw_bbox = loc2bbox(src_bbox, bbox)

        np.testing.assert_almost_equal(
            cuda.to_cpu(out_raw_bbox), cuda.to_cpu(dst_bbox), decimal=5)

    def test_bbox_loc_conversions_consistency_cpu(self):
        self.check_bbox_loc_conversions_consistency(
            self.src_bbox, self.dst_bbox)

    @attr.gpu
    def test_bbox_loc_conversions_consistency_gpu(self):
        self.check_bbox_loc_conversions_consistency(
            cuda.to_gpu(self.src_bbox),
            cuda.to_gpu(self.dst_bbox))


testing.run_module(__name__, __file__)<|MERGE_RESOLUTION|>--- conflicted
+++ resolved
@@ -8,20 +8,7 @@
 
 from chainercv.links.model.faster_rcnn import bbox2loc
 from chainercv.links.model.faster_rcnn import loc2bbox
-<<<<<<< HEAD
-
-
-def _generate_bbox(n, img_size, min_length, max_length):
-    H, W = img_size
-    x_min = np.random.uniform(0, W - max_length, size=(n,))
-    y_min = np.random.uniform(0, H - max_length, size=(n,))
-    x_max = x_min + np.random.uniform(min_length, max_length, size=(n,))
-    y_max = y_min + np.random.uniform(min_length, max_length, size=(n,))
-    bbox = np.stack((x_min, y_min, x_max, y_max), axis=1).astype(np.float32)
-    return bbox
-=======
 from chainercv.utils import generate_random_bbox
->>>>>>> 02f6d337
 
 
 class TestLocBboxConversions(unittest.TestCase):
@@ -73,11 +60,7 @@
 class TestDeltaEncodeDecodeConsistency(unittest.TestCase):
 
     def setUp(self):
-<<<<<<< HEAD
-        self.src_bbox = _generate_bbox(8, (32, 64), 4, 16)
-=======
-        self.src_bbox = generate_random_bbox(8, (32, 64), 4, 16)
->>>>>>> 02f6d337
+        self.src_bbox = generate_random_bbox(8, (64, 32), 4, 16)
         self.dst_bbox = self.src_bbox + 1
 
     def check_bbox_loc_conversions_consistency(
