--- conflicted
+++ resolved
@@ -31,7 +31,6 @@
         with chainer.using_config('cv_rotate_backend', 'PIL'):
             out = rotate(img, angle, fill=self.fill,
                          interpolation=self.interpolation)
-
         expected = flip(img, x_flip=True)
         with chainer.using_config('cv_rotate_backend', 'PIL'):
             expected = rotate(
@@ -44,39 +43,30 @@
         else:
             np.testing.assert_almost_equal(out, expected, decimal=3)
 
-<<<<<<< HEAD
     def test_rotate_none_and_cv2(self):
         backends = [None, 'cv2'] if _cv2_available else [None]
         for backend in backends:
-            chainer.global_config.cv_rotate_backend = backend
             img = np.random.uniform(0, 256, size=self.size).astype(np.float32)
             angle = random.uniform(-180, 180)
 
-=======
-    def test_rotate_cv2(self):
-        img = np.random.uniform(0, 256, size=self.size).astype(np.float32)
-        angle = random.uniform(-180, 180)
-
-        with chainer.using_config('cv_rotate_backend', 'cv2'):
->>>>>>> 9b5e77b2
-            out = rotate(img, angle, fill=self.fill,
-                         interpolation=self.interpolation)
-            opposite_out = rotate(img, -angle, fill=self.fill,
-                                  interpolation=self.interpolation)
+            with chainer.using_config('cv_rotate_backend', backend):
+                out = rotate(img, angle, fill=self.fill,
+                             interpolation=self.interpolation)
+                opposite_out = rotate(img, -angle, fill=self.fill,
+                                      interpolation=self.interpolation)
 
             assert out.shape[1:] == opposite_out.shape[1:]
 
-<<<<<<< HEAD
     def test_rotate_no_expand(self):
         backends = [None, 'cv2', 'PIL'] if _cv2_available else [None, 'PIL']
         for backend in backends:
-            chainer.global_config.cv_rotate_backend = backend
             img = np.random.uniform(0, 256, size=self.size).astype(np.float32)
             angle = random.uniform(-180, 180)
 
-            out = rotate(img, angle, fill=self.fill,
-                         expand=False,
-                         interpolation=self.interpolation)
+            with chainer.using_config('cv_rotate_backend', backend):
+                out = rotate(img, angle, fill=self.fill,
+                             expand=False,
+                             interpolation=self.interpolation)
             assert out.shape == img.shape
 
 
@@ -86,31 +76,9 @@
     def test_rotate_raise_error_with_cv2(self):
         img = np.random.uniform(0, 256, size=(3, 32, 24)).astype(np.float32)
         angle = random.uniform(-180, 180)
-        chainer.global_config.cv_rotate_backend = 'cv2'
-        with self.assertRaises(ValueError):
-            rotate(img, angle)
-        chainer.global_config.cv_rotate_backend = None
-=======
-    def test_rotate_pil_no_expand(self):
-        img = np.random.uniform(0, 256, size=self.size).astype(np.float32)
-        angle = random.uniform(-180, 180)
-
-        with chainer.using_config('cv_rotate_backend', 'PIL'):
-            out = rotate(img, angle, fill=self.fill,
-                         expand=False,
-                         interpolation=self.interpolation)
-        assert out.shape == img.shape
-
-    def test_rotate_cv2_no_expand(self):
-        img = np.random.uniform(0, 256, size=self.size).astype(np.float32)
-        angle = random.uniform(-180, 180)
-
         with chainer.using_config('cv_rotate_backend', 'cv2'):
-            out = rotate(img, angle, fill=self.fill,
-                         expand=False,
-                         interpolation=self.interpolation)
-        assert out.shape == img.shape
->>>>>>> 9b5e77b2
+            with self.assertRaises(ValueError):
+                rotate(img, angle)
 
 
 testing.run_module(__name__, __file__)